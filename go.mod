--- conflicted
+++ resolved
@@ -21,15 +21,9 @@
 	go.opencensus.io v0.24.0 // indirect
 	go.uber.org/atomic v1.7.0 // indirect
 	go.uber.org/multierr v1.6.0 // indirect
-<<<<<<< HEAD
 	golang.org/x/net v0.9.0 // indirect
 	golang.org/x/sys v0.7.0 // indirect
 	golang.org/x/text v0.9.0 // indirect
-=======
-	golang.org/x/net v0.7.0 // indirect
-	golang.org/x/sys v0.5.0 // indirect
-	golang.org/x/text v0.7.0 // indirect
->>>>>>> 3e6883fd
 	google.golang.org/appengine v1.6.7 // indirect
 	google.golang.org/genproto v0.0.0-20221206210731-b1a01be3a5f6 // indirect
 	google.golang.org/grpc v1.51.0 // indirect
